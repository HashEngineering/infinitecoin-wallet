--- conflicted
+++ resolved
@@ -16,11 +16,8 @@
 		android:normalScreens="true"
 		android:smallScreens="true" />
 
-<<<<<<< HEAD
-	<application android:label="Sample for digitalcoin Integration" >
-=======
-	<application android:label="Bitcoin in-app payment sample" >
->>>>>>> 9b292a1f
+	<application android:label="digitalcoin in-app payment sample" >
+
 		<activity
 			android:name="de.schildbach.wallet.integration.sample.SampleActivity"
 			android:theme="@android:style/Theme.Light" >
