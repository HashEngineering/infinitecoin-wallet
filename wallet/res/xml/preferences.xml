<?xml version="1.0" encoding="utf-8"?>
<PreferenceScreen xmlns:android="http://schemas.android.com/apk/res/android" >

	<PreferenceCategory android:title="@string/preferences_category_main" >
		<ListPreference
			android:defaultValue="4"
			android:entries="@array/preferences_precision_labels"
			android:entryValues="@array/preferences_precision_values"
			android:key="btc_precision"
			android:summary="@string/preferences_precision_summary"
			android:title="@string/preferences_precision_title" />

		<CheckBoxPreference
			android:defaultValue="false"
			android:key="connectivity_notification"
			android:summary="@string/preferences_connectivity_notification_summary"
			android:title="@string/preferences_connectivity_notification_title" />

		<EditTextPreference
			android:key="trusted_peer"
			android:summary="@string/preferences_trusted_peer_summary"
			android:title="@string/preferences_trusted_peer_title" />

		<CheckBoxPreference
			android:defaultValue="false"
			android:key="trusted_peer_only"
			android:summary="@string/preferences_trusted_peer_only_summary"
			android:title="@string/preferences_trusted_peer_only_title" />

		<Preference
			android:key="data_usage"
			android:summary="@string/preferences_data_usage_summary"
			android:title="@string/preferences_data_usage_title" />
	</PreferenceCategory>
	<PreferenceCategory android:title="@string/preferences_category_diagnostics" >
		<Preference
			android:key="report_issue"
			android:summary="@string/preferences_report_issue_summary"
			android:title="@string/preferences_report_issue_title" />
		<Preference
			android:key="initiate_reset"
			android:summary="@string/preferences_initiate_reset_summary"
			android:title="@string/preferences_initiate_reset_title" />
	</PreferenceCategory>
	<PreferenceCategory android:title="@string/preferences_category_labs" >
		<Preference
			android:icon="@drawable/ic_menu_warning"
			android:summary="This is all unfinished stuff. Use at your own risk!"
			android:title="Warning" />

<<<<<<< HEAD
		<ListPreference
			android:defaultValue="4"
			android:entries="@array/preferences_precision_labels"
			android:entryValues="@array/preferences_precision_values"
			android:key="btc_precision"
			android:summary="This does not affect computations. It is used for saving view space only."
			android:title="Precision of digitalcoin values" />

=======
>>>>>>> f796d953
		<CheckBoxPreference
			android:defaultValue="true"
			android:key="disclaimer"
			android:summary="Have you really read the safety notes? Did you already back up your private keys to a safe place?"
			android:title="Show disclaimer" />
		<CheckBoxPreference
			android:defaultValue="false"
			android:key="labs_bluetooth_offline_transactions"
			android:summary="Accept signed transactions via Bluetooth radio."
			android:title="Bluetooth offline transactions" />
	</PreferenceCategory>

</PreferenceScreen><|MERGE_RESOLUTION|>--- conflicted
+++ resolved
@@ -48,17 +48,6 @@
 			android:summary="This is all unfinished stuff. Use at your own risk!"
 			android:title="Warning" />
 
-<<<<<<< HEAD
-		<ListPreference
-			android:defaultValue="4"
-			android:entries="@array/preferences_precision_labels"
-			android:entryValues="@array/preferences_precision_values"
-			android:key="btc_precision"
-			android:summary="This does not affect computations. It is used for saving view space only."
-			android:title="Precision of digitalcoin values" />
-
-=======
->>>>>>> f796d953
 		<CheckBoxPreference
 			android:defaultValue="true"
 			android:key="disclaimer"
