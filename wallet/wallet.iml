<?xml version="1.0" encoding="UTF-8"?>
<module org.jetbrains.idea.maven.project.MavenProjectsManager.isMavenModule="true" type="JAVA_MODULE" version="4">
  <component name="FacetManager">
    <facet type="android" name="Android">
      <configuration>
        <option name="GEN_FOLDER_RELATIVE_PATH_APT" value="/target/generated-sources/r" />
        <option name="GEN_FOLDER_RELATIVE_PATH_AIDL" value="/target/generated-sources/aidl" />
        <option name="CUSTOM_APK_RESOURCE_FOLDER" value="/target/generated-sources/combined-resources/res" />
        <option name="APK_PATH" value="/target/wallet.apk" />
        <option name="RUN_PROCESS_RESOURCES_MAVEN_TASK" value="false" />
        <option name="COMPILE_CUSTOM_GENERATED_SOURCES" value="false" />
        <includeAssetsFromLibraries>true</includeAssetsFromLibraries>
      </configuration>
    </facet>
  </component>
  <component name="NewModuleRootManager" LANGUAGE_LEVEL="JDK_1_6" inherit-compiler-output="false">
    <output url="file://$MODULE_DIR$/target/idea-classes" />
    <output-test url="file://$MODULE_DIR$/target/idea-test-classes" />
    <content url="file://$MODULE_DIR$">
      <sourceFolder url="file://$MODULE_DIR$/target/generated-sources/r" isTestSource="false" generated="true" />
      <sourceFolder url="file://$MODULE_DIR$/src" isTestSource="false" />
      <sourceFolder url="file://$MODULE_DIR$/test" isTestSource="true" />
      <excludeFolder url="file://$MODULE_DIR$/target/generated-sources/combined-assets" />
      <excludeFolder url="file://$MODULE_DIR$/target/generated-sources/combined-resources" />
      <excludeFolder url="file://$MODULE_DIR$/target/generated-sources/extracted-dependencies" />
      <excludeFolder url="file://$MODULE_DIR$/target/idea-classes" />
      <excludeFolder url="file://$MODULE_DIR$/target/idea-test-classes" />
    </content>
    <orderEntry type="jdk" jdkName="Maven Android 4.0 Platform" jdkType="Android SDK" />
    <orderEntry type="sourceFolder" forTests="false" />
<<<<<<< HEAD
    <orderEntry type="library" scope="PROVIDED" name="Maven: com.google.android:android:4.0.1.2" level="project" />
    <orderEntry type="library" scope="PROVIDED" name="Maven: commons-logging:commons-logging:1.1.1" level="project" />
    <orderEntry type="library" scope="PROVIDED" name="Maven: org.apache.httpcomponents:httpclient:4.0.1" level="project" />
    <orderEntry type="library" scope="PROVIDED" name="Maven: org.apache.httpcomponents:httpcore:4.0.1" level="project" />
    <orderEntry type="library" scope="PROVIDED" name="Maven: commons-codec:commons-codec:1.3" level="project" />
    <orderEntry type="library" scope="PROVIDED" name="Maven: org.khronos:opengl-api:gl1.1-android-2.1_r1" level="project" />
    <orderEntry type="library" scope="PROVIDED" name="Maven: xerces:xmlParserAPIs:2.6.2" level="project" />
    <orderEntry type="library" scope="PROVIDED" name="Maven: xpp3:xpp3:1.1.4c" level="project" />
    <orderEntry type="library" scope="PROVIDED" name="Maven: org.json:json:20080701" level="project" />
    <orderEntry type="library" scope="PROVIDED" name="Maven: com.google.android:annotations:4.1.1.4" level="project" />
    <orderEntry type="library" name="Maven: com.google.android:support-v4:r7" level="project" />
    <orderEntry type="module" module-name="infinitecoinj" />
    <orderEntry type="library" name="Maven: com.madgag:sc-light-jdk15on:1.47.0.2" level="project" />
    <orderEntry type="library" name="Maven: com.google.protobuf:protobuf-java:2.5.0" level="project" />
=======
    <orderEntry type="module-library">
      <library>
        <CLASSES>
          <root url="jar://$USER_HOME$/Development/adt-bundle-windows-x86_64-20130729/sdk/extras/android/m2repository/com/android/support/support-v4/13.0.0/support-v4-13.0.0.jar!/" />
        </CLASSES>
        <JAVADOC />
        <SOURCES />
      </library>
    </orderEntry>
    <orderEntry type="module" module-name="digitalcoinj" />
    <orderEntry type="module" module-name="integration-android" />
    <orderEntry type="module" module-name="~apklib-com.actionbarsherlock_library_4.1.0" />
    <orderEntry type="library" scope="PROVIDED" name="Maven: com.google.android:android:4.0.1.2" level="project" />
    <orderEntry type="library" name="Maven: org.json:json:20080701" level="project" />
    <orderEntry type="library" name="Maven: com.google.zxing:core:2.2" level="project" />
>>>>>>> c292d1ba
    <orderEntry type="library" name="Maven: com.google.guava:guava:13.0.1" level="project" />
    <orderEntry type="library" name="Maven: com.madgag:sc-light-jdk15on:1.47.0.2" level="project" />
    <orderEntry type="library" scope="PROVIDED" name="Maven: com.google.android:annotations:4.1.1.4" level="project" />
    <orderEntry type="library" name="Maven: com.google.code.findbugs:jsr305:2.0.1" level="project" />
<<<<<<< HEAD
    <orderEntry type="library" name="Maven: net.jcip:jcip-annotations:1.0" level="project" />
    <orderEntry type="library" name="Maven: com.lambdaworks:scrypt:1.3.3" level="project" />
    <orderEntry type="library" name="Maven: org.slf4j:slf4j-api:1.7.5" level="project" />
    <orderEntry type="module" module-name="integration-android" />
    <orderEntry type="library" name="Maven: com.google.zxing:core:2.2" level="project" />
    <orderEntry type="library" name="Maven: com.github.tony19:logback-android-classic:1.0.10-2" level="project" />
    <orderEntry type="library" name="Maven: com.github.tony19:apktool-lib:1.4.4-3" level="project" />
    <orderEntry type="library" name="Maven: com.github.tony19:logback-android-core:1.0.10-2" level="project" />
=======
    <orderEntry type="library" name="Maven: com.github.tony19:logback-android-classic:1.1.1-1" level="project" />
    <orderEntry type="library" name="Maven: com.github.tony19:logback-android-core:1.1.1-1" level="project" />
    <orderEntry type="library" name="Maven: com.google.protobuf:protobuf-java:2.5.0" level="project" />
    <orderEntry type="library" scope="PROVIDED" name="Maven: xerces:xmlParserAPIs:2.6.2" level="project" />
    <orderEntry type="library" scope="PROVIDED" name="Maven: xpp3:xpp3:1.1.4c" level="project" />
    <orderEntry type="library" name="Maven: org.slf4j:slf4j-api:1.7.6" level="project" />
    <orderEntry type="library" scope="PROVIDED" name="Maven: org.slf4j:slf4j-jdk14:1.7.6" level="project" />
>>>>>>> c292d1ba
    <orderEntry type="library" scope="TEST" name="Maven: junit:junit:4.11" level="project" />
    <orderEntry type="library" name="Maven: com.github.tony19:apktool-lib:1.4.4-3" level="project" />
    <orderEntry type="library" name="Maven: com.lambdaworks:scrypt:1.3.3" level="project" />
  </component>
</module>
<|MERGE_RESOLUTION|>--- conflicted
+++ resolved
@@ -28,22 +28,6 @@
     </content>
     <orderEntry type="jdk" jdkName="Maven Android 4.0 Platform" jdkType="Android SDK" />
     <orderEntry type="sourceFolder" forTests="false" />
-<<<<<<< HEAD
-    <orderEntry type="library" scope="PROVIDED" name="Maven: com.google.android:android:4.0.1.2" level="project" />
-    <orderEntry type="library" scope="PROVIDED" name="Maven: commons-logging:commons-logging:1.1.1" level="project" />
-    <orderEntry type="library" scope="PROVIDED" name="Maven: org.apache.httpcomponents:httpclient:4.0.1" level="project" />
-    <orderEntry type="library" scope="PROVIDED" name="Maven: org.apache.httpcomponents:httpcore:4.0.1" level="project" />
-    <orderEntry type="library" scope="PROVIDED" name="Maven: commons-codec:commons-codec:1.3" level="project" />
-    <orderEntry type="library" scope="PROVIDED" name="Maven: org.khronos:opengl-api:gl1.1-android-2.1_r1" level="project" />
-    <orderEntry type="library" scope="PROVIDED" name="Maven: xerces:xmlParserAPIs:2.6.2" level="project" />
-    <orderEntry type="library" scope="PROVIDED" name="Maven: xpp3:xpp3:1.1.4c" level="project" />
-    <orderEntry type="library" scope="PROVIDED" name="Maven: org.json:json:20080701" level="project" />
-    <orderEntry type="library" scope="PROVIDED" name="Maven: com.google.android:annotations:4.1.1.4" level="project" />
-    <orderEntry type="library" name="Maven: com.google.android:support-v4:r7" level="project" />
-    <orderEntry type="module" module-name="infinitecoinj" />
-    <orderEntry type="library" name="Maven: com.madgag:sc-light-jdk15on:1.47.0.2" level="project" />
-    <orderEntry type="library" name="Maven: com.google.protobuf:protobuf-java:2.5.0" level="project" />
-=======
     <orderEntry type="module-library">
       <library>
         <CLASSES>
@@ -53,35 +37,23 @@
         <SOURCES />
       </library>
     </orderEntry>
-    <orderEntry type="module" module-name="digitalcoinj" />
+    <orderEntry type="module" module-name="infinitecoinj" />
+    <orderEntry type="module" module-name="~apklib-com.actionbarsherlock_library_4.1.0" />
     <orderEntry type="module" module-name="integration-android" />
-    <orderEntry type="module" module-name="~apklib-com.actionbarsherlock_library_4.1.0" />
     <orderEntry type="library" scope="PROVIDED" name="Maven: com.google.android:android:4.0.1.2" level="project" />
     <orderEntry type="library" name="Maven: org.json:json:20080701" level="project" />
     <orderEntry type="library" name="Maven: com.google.zxing:core:2.2" level="project" />
->>>>>>> c292d1ba
     <orderEntry type="library" name="Maven: com.google.guava:guava:13.0.1" level="project" />
     <orderEntry type="library" name="Maven: com.madgag:sc-light-jdk15on:1.47.0.2" level="project" />
     <orderEntry type="library" scope="PROVIDED" name="Maven: com.google.android:annotations:4.1.1.4" level="project" />
     <orderEntry type="library" name="Maven: com.google.code.findbugs:jsr305:2.0.1" level="project" />
-<<<<<<< HEAD
-    <orderEntry type="library" name="Maven: net.jcip:jcip-annotations:1.0" level="project" />
-    <orderEntry type="library" name="Maven: com.lambdaworks:scrypt:1.3.3" level="project" />
-    <orderEntry type="library" name="Maven: org.slf4j:slf4j-api:1.7.5" level="project" />
-    <orderEntry type="module" module-name="integration-android" />
-    <orderEntry type="library" name="Maven: com.google.zxing:core:2.2" level="project" />
-    <orderEntry type="library" name="Maven: com.github.tony19:logback-android-classic:1.0.10-2" level="project" />
-    <orderEntry type="library" name="Maven: com.github.tony19:apktool-lib:1.4.4-3" level="project" />
-    <orderEntry type="library" name="Maven: com.github.tony19:logback-android-core:1.0.10-2" level="project" />
-=======
     <orderEntry type="library" name="Maven: com.github.tony19:logback-android-classic:1.1.1-1" level="project" />
     <orderEntry type="library" name="Maven: com.github.tony19:logback-android-core:1.1.1-1" level="project" />
     <orderEntry type="library" name="Maven: com.google.protobuf:protobuf-java:2.5.0" level="project" />
     <orderEntry type="library" scope="PROVIDED" name="Maven: xerces:xmlParserAPIs:2.6.2" level="project" />
     <orderEntry type="library" scope="PROVIDED" name="Maven: xpp3:xpp3:1.1.4c" level="project" />
+    <orderEntry type="library" scope="PROVIDED" name="Maven: org.slf4j:slf4j-jdk14:1.7.6" level="project" />
     <orderEntry type="library" name="Maven: org.slf4j:slf4j-api:1.7.6" level="project" />
-    <orderEntry type="library" scope="PROVIDED" name="Maven: org.slf4j:slf4j-jdk14:1.7.6" level="project" />
->>>>>>> c292d1ba
     <orderEntry type="library" scope="TEST" name="Maven: junit:junit:4.11" level="project" />
     <orderEntry type="library" name="Maven: com.github.tony19:apktool-lib:1.4.4-3" level="project" />
     <orderEntry type="library" name="Maven: com.lambdaworks:scrypt:1.3.3" level="project" />
