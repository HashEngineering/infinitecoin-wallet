<?xml version="1.0" encoding="UTF-8"?>
<module org.jetbrains.idea.maven.project.MavenProjectsManager.isMavenModule="true" type="JAVA_MODULE" version="4">
  <component name="FacetManager">
    <facet type="android" name="Android">
      <configuration>
        <option name="GEN_FOLDER_RELATIVE_PATH_APT" value="/target/generated-sources/r" />
        <option name="GEN_FOLDER_RELATIVE_PATH_AIDL" value="/target/generated-sources/aidl" />
        <option name="CUSTOM_APK_RESOURCE_FOLDER" value="/target/generated-sources/combined-resources/res" />
        <option name="APK_PATH" value="/target/wallet.apk" />
        <option name="RUN_PROCESS_RESOURCES_MAVEN_TASK" value="false" />
        <option name="COMPILE_CUSTOM_GENERATED_SOURCES" value="false" />
        <includeAssetsFromLibraries>true</includeAssetsFromLibraries>
      </configuration>
    </facet>
  </component>
  <component name="NewModuleRootManager" LANGUAGE_LEVEL="JDK_1_6" inherit-compiler-output="false">
    <output url="file://$MODULE_DIR$/target/idea-classes" />
    <output-test url="file://$MODULE_DIR$/target/idea-test-classes" />
    <content url="file://$MODULE_DIR$">
      <sourceFolder url="file://$MODULE_DIR$/target/generated-sources/r" isTestSource="false" generated="true" />
      <sourceFolder url="file://$MODULE_DIR$/src" isTestSource="false" />
      <sourceFolder url="file://$MODULE_DIR$/test" isTestSource="true" />
      <excludeFolder url="file://$MODULE_DIR$/target/generated-sources/combined-assets" />
      <excludeFolder url="file://$MODULE_DIR$/target/generated-sources/combined-resources" />
      <excludeFolder url="file://$MODULE_DIR$/target/generated-sources/extracted-dependencies" />
      <excludeFolder url="file://$MODULE_DIR$/target/idea-classes" />
      <excludeFolder url="file://$MODULE_DIR$/target/idea-test-classes" />
    </content>
    <orderEntry type="jdk" jdkName="Maven Android 4.0 Platform" jdkType="Android SDK" />
    <orderEntry type="sourceFolder" forTests="false" />
<<<<<<< HEAD
=======
    <orderEntry type="library" name="com.google.zxing:core:2.2" level="project" />
    <orderEntry type="library" name="org.jboss.netty:netty:3.2.5.Final" level="project" />
>>>>>>> ec86a806
    <orderEntry type="library" scope="PROVIDED" name="Maven: com.google.android:android:4.0.1.2" level="project" />
    <orderEntry type="library" scope="PROVIDED" name="Maven: commons-logging:commons-logging:1.1.1" level="project" />
    <orderEntry type="library" scope="PROVIDED" name="Maven: org.apache.httpcomponents:httpclient:4.0.1" level="project" />
    <orderEntry type="library" scope="PROVIDED" name="Maven: org.apache.httpcomponents:httpcore:4.0.1" level="project" />
    <orderEntry type="library" scope="PROVIDED" name="Maven: commons-codec:commons-codec:1.3" level="project" />
    <orderEntry type="library" scope="PROVIDED" name="Maven: org.khronos:opengl-api:gl1.1-android-2.1_r1" level="project" />
    <orderEntry type="library" scope="PROVIDED" name="Maven: xerces:xmlParserAPIs:2.6.2" level="project" />
    <orderEntry type="library" scope="PROVIDED" name="Maven: xpp3:xpp3:1.1.4c" level="project" />
    <orderEntry type="library" scope="PROVIDED" name="Maven: org.json:json:20080701" level="project" />
    <orderEntry type="library" scope="PROVIDED" name="Maven: com.google.android:annotations:4.1.1.4" level="project" />
    <orderEntry type="library" name="Maven: com.google.android:support-v4:r7" level="project" />
    <orderEntry type="module" module-name="infinitecoinj" />
    <orderEntry type="library" name="Maven: org.slf4j:slf4j-api:1.7.5" level="project" />
    <orderEntry type="library" name="Maven: com.madgag:sc-light-jdk15on:1.47.0.2" level="project" />
    <orderEntry type="library" name="Maven: com.google.protobuf:protobuf-java:2.5.0" level="project" />
    <orderEntry type="library" name="Maven: com.google.guava:guava:13.0.1" level="project" />
    <orderEntry type="library" name="Maven: com.google.code.findbugs:jsr305:2.0.1" level="project" />
    <orderEntry type="library" name="Maven: net.jcip:jcip-annotations:1.0" level="project" />
    <orderEntry type="library" name="Maven: com.lambdaworks:scrypt:1.3.3" level="project" />
    <orderEntry type="module" module-name="integration-android" />
    <orderEntry type="library" name="Maven: com.google.zxing:core:2.2" level="project" />
    <orderEntry type="library" name="Maven: com.github.tony19:logback-android-classic:1.0.10-2" level="project" />
    <orderEntry type="library" name="Maven: com.github.tony19:apktool-lib:1.4.4-3" level="project" />
    <orderEntry type="library" name="Maven: com.github.tony19:logback-android-core:1.0.10-2" level="project" />
    <orderEntry type="library" scope="TEST" name="Maven: junit:junit:4.11" level="project" />
    <orderEntry type="library" scope="TEST" name="Maven: org.hamcrest:hamcrest-core:1.3" level="project" />
    <orderEntry type="module" module-name="~apklib-com.actionbarsherlock_library_4.1.0" />
  </component>
</module>
<|MERGE_RESOLUTION|>--- conflicted
+++ resolved
@@ -28,11 +28,6 @@
     </content>
     <orderEntry type="jdk" jdkName="Maven Android 4.0 Platform" jdkType="Android SDK" />
     <orderEntry type="sourceFolder" forTests="false" />
-<<<<<<< HEAD
-=======
-    <orderEntry type="library" name="com.google.zxing:core:2.2" level="project" />
-    <orderEntry type="library" name="org.jboss.netty:netty:3.2.5.Final" level="project" />
->>>>>>> ec86a806
     <orderEntry type="library" scope="PROVIDED" name="Maven: com.google.android:android:4.0.1.2" level="project" />
     <orderEntry type="library" scope="PROVIDED" name="Maven: commons-logging:commons-logging:1.1.1" level="project" />
     <orderEntry type="library" scope="PROVIDED" name="Maven: org.apache.httpcomponents:httpclient:4.0.1" level="project" />
